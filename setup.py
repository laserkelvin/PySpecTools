--- conflicted
+++ resolved
@@ -1,64 +1,3 @@
-<<<<<<< HEAD
-import re
-import os
-import shutil
-import stat
-import platform
-import sys
-from warnings import warn
-from distutils.command.sdist import sdist as _sdist
-from distutils.extension import Extension
-from distutils.spawn import find_executable
-from glob import glob
-
-import numpy as np
-from setuptools import setup, find_packages
-from setuptools.command.install import install
-
-VERSIONFILE="pyspectools/_version.py"
-verstrline = open(VERSIONFILE, "rt").read()
-VSRE = r"^__version__ = ['\"]([^'\"]*)['\"]"
-mo = re.search(VSRE, verstrline, re.M)
-if mo:
-    verstr = mo.group(1)
-else:
-    raise RuntimeError("Unable to find version string in %s." % (VERSIONFILE,))
-
-setup(
-    name="pyspectools",
-    description="A set of Python tools/routines for spectroscopy",
-    author="Kelvin Lee",
-    version=verstr,
-    packages=find_packages(),
-    include_package_data=True,
-    author_email="kin.long.kelvin.lee@gmail.com",
-    install_requires=[
-        "numpy>=1.16",
-        "pandas",
-        "scipy",
-        "matplotlib",
-        "astroquery==0.3.8",
-        "astropy==3.0.5",
-        "lmfit",
-        "peakutils>=1.3.2",
-        "sklearn",
-        "colorlover",
-        "monsterurl",
-        "plotly>=3.0.0",
-        "periodictable",
-        "uncertainties",
-        "joblib",
-        "ruamel.yaml",
-        "paramiko",
-        "jinja2",
-        "tqdm",
-        "tinydb",
-        "networkx",
-        "monsterurl",
-        "torch"
-    ],
-)
-=======
 import re
 import os
 import shutil
@@ -179,5 +118,4 @@
         "torch"
     ],
     cmdclass=cmdclass,
-)
->>>>>>> 2e22249e
+)